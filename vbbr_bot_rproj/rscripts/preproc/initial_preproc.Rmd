--- conflicted
+++ resolved
@@ -22,6 +22,7 @@
 library(here)
 library(tidyverse)
 library(tidylog)
+library(lubridate)
 library(lubridate)
 theme_set(theme_bw())
 ```
@@ -53,10 +54,7 @@
 # system(paste("source ~/.bash_profile && bash", gather_script_fpath))
 ```
 
-<<<<<<< HEAD
 a
-=======
->>>>>>> f733b66b
 
 Read data
 ---
@@ -64,7 +62,6 @@
 filepath <- sprintf("%s/vbbr_bot_jan2025.csv", recent_date_dir(here("data/raw")))
 df_file_round1 <- read_survey(here(filepath))
 
-<<<<<<< HEAD
 filepath <- sprintf("%s/vbbr_bot_jan2025_postbot.csv", recent_date_dir(here("data/raw")))
 df_file_postbot <- read_survey(here(filepath)) %>% 
   mutate(STUDY_ID = "677db0064cdaa4ae7dd475b8-postbot")
@@ -89,11 +86,6 @@
 #   cat(sep = "\n")
 df_file %>% 
   filter(prolific_id == "66ba08ae50bac2bbfa96393c")
-=======
-# df_file %>%
-#   names %>%
-#   cat(sep = "\n")
->>>>>>> f733b66b
 ```
 
 
@@ -120,6 +112,7 @@
   # -- rename columns -- #
   codebook_renamer(names_from=codebook_vars$old_var_name,
                    names_to=codebook_vars$new_var_name) 
+                   names_to=codebook_vars$new_var_name) 
 ```
 
 ```{r}
@@ -142,17 +135,13 @@
   select_if(~!all(is.na(.))) %>% 
   # -- rename pid -- #
   rename(pid = prolific_id) %>% 
-<<<<<<< HEAD
   mutate(pid = str_remove_all(pid, " ")) %>%
-=======
->>>>>>> f733b66b
   # -- convert dates to datetime -- #
   mutate(
     start_date = ymd_hms(start_date),
     end_date = ymd_hms(end_date),
     recorded_date = ymd_hms(recorded_date)
   ) %>% 
-<<<<<<< HEAD
   # -- select study version -- #
   filter(study_id != STUDY_ID_PILOT) %>%
   # filter(study_id == STUDY_ID_PILOT) %>%
@@ -197,10 +186,6 @@
       inner_join(df_proc_fixed_pt2, by="pid"))
 
   
-=======
-  filter(start_date >= ymd("2025-01-07")) 
-
->>>>>>> f733b66b
 
 
 # -- Check for duplicates -- #
@@ -214,7 +199,6 @@
 ```{r}
 source("secrets.R")  # load api_key
 check_ip <- function(ip_address, api_key) {  
-<<<<<<< HEAD
   require(jsonlite)
   require(httr)  
   # Construct the URL  
@@ -295,43 +279,6 @@
 ```
 
 
-=======
-	require(jsonlite)
-	require(httr)  
-	# Construct the URL  
-	url <- paste0("https://vpnapi.io/api/", ip_address, "?key=", api_key)    
-	# Send the API request  
-	response <- httr::GET(url)    
-	# Check if the request was successful  
-	if (httr::http_status(response)$category == "Success") {    
-	# Parse the JSON response    
-	parsed_response <- jsonlite::fromJSON(httr::content(response, "text", encoding = "UTF-8"))
-  # Extract desired fields into a named list    
-	extracted_data <- list(      
-		IP_country = parsed_response$location$country,      
-		IP_vpn = parsed_response$security$vpn,      
-		IP_tor = parsed_response$security$tor,      
-		IP_proxy = parsed_response$security$proxy,      
-		IP_relay = parsed_response$security$relay    
-		)        
-		# Return the output as a dataframe    
-		return(as.data.frame(extracted_data))  
-	} else {    
-		# If request was not successful, print error message    
-		cat("Error:", httr::http_status(response)$reason, "\n")    
-		return(NULL)  
-	}}
-
-# df_ipChecked <- df_proc %>%
-#   select(pid, ip_address) %>%
-#   mutate(ip_info = map(ip_address, ~check_ip(.x, api_key))) %>%
-#   unnest(ip_info)
-# df_ipChecked %>% 
-#   filter(IP_vpn == TRUE | IP_tor == TRUE | IP_proxy == TRUE | IP_relay == TRUE) 
-
-```
-
->>>>>>> f733b66b
 
 Read chatbot data
 ---
@@ -345,19 +292,21 @@
 filepath_participants <- here("data/raw/sql_export/participants.csv")
 df_participants_file <- read_csv(filepath_participants) %>% 
   rename(pid = id)
+  rename(pid = id)
 
 filepath_messages <- here("data/raw/sql_export/messages.csv")
 df_messages_file <- read_csv(filepath_messages) %>% 
   rename(pid = participant_id)
+  rename(pid = participant_id)
 
 filepath_issues <- here("data/raw/sql_export/issues.csv")
 df_issues_file <- read_csv(filepath_issues) %>% 
   rename(pid = participant_id)
+  rename(pid = participant_id)
 
 filepath_reappraisals <- here("data/raw/sql_export/reappraisals.csv")
 df_reaps_file <- read_csv(filepath_reappraisals)  %>% 
   rename(pid = participant_id)
-<<<<<<< HEAD
 
 pids_w_2nd_attempt <- df_participants_file %>% 
   filter(str_detect(pid, "-2$")) %>% 
@@ -619,54 +568,11 @@
   view
 
 df_messages_file %>% 
-=======
-
-
-```
-
-```{r}
-df_messages <- df_messages_file %>% 
-  inner_join(df_proc %>% 
-              select(pid, feedback_txt, use_survey))
-
-df_participants <- df_participants_file %>% 
-  filter(!str_detect(pid, "^test")) %>% 
-  filter(!str_detect(pid, "^99999")) %>% 
-  filter(!str_detect(pid, "^11111")) %>% 
-  filter(!str_detect(pid, "^00000")) 
-
-df_reaps <- df_reaps_file %>% 
-  inner_join(df_proc %>% 
-               select(pid, feedback_txt, use_survey))
-  
-```
-
-Get completions
-```{r}
-df_proc %>% 
-  select(pid, use_survey, feedback_txt) %>%
-  full_join(df_participants) %>% view
-```
-
-
-```{r}
-
-id_to_check = "63d000d62878aa92b833c5fc"
-
-df_messages %>% 
->>>>>>> f733b66b
   filter(pid == id_to_check) %>% 
   view
 
 df_reaps %>% 
   filter(pid == id_to_check) %>% 
-<<<<<<< HEAD
-=======
-  view
-
-df_proc %>% 
-  filter(pid == id_to_check) %>% 
->>>>>>> f733b66b
   view
 
 
@@ -676,7 +582,15 @@
 
 
 
-```
+
+df_proc %>% 
+  filter(pid == id_to_check) %>% 
+  select(contains("ac")) %>% view
+
+
+
+```
+
 
 
 ```{r}
